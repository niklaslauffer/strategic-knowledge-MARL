from jaxmarl.environments.multi_agent_env import ConcatenatePlayerSpaces
from .environments import (
    SimpleMPE,
    SimpleTagMPE,
    SimpleWorldCommMPE,
    SimpleSpreadMPE,
    SimpleCryptoMPE,
    SimpleSpeakerListenerMPE,
    SimpleFacmacMPE,
    SimpleFacmacMPE3a,
    SimpleFacmacMPE6a,
    SimpleFacmacMPE9a,
    SimplePushMPE,
    SimpleAdversaryMPE,
    SimpleReferenceMPE,
    SMAX,
    HeuristicEnemySMAX,
    LearnedPolicyEnemySMAX,
    SwitchRiddle,
    Ant,
    Humanoid,
    Hopper,
    Walker2d,
    HalfCheetah,
    InTheGrid,
    InTheGrid_2p,
    InTheMatrix,
    Hanabi,
    Overcooked,
    OvercookedSlidingWindow,
    CoinGame,
<<<<<<< HEAD
    NormalForm,
    ExtensiveForm,
=======
    JaxNav,
>>>>>>> 16a8f27f
)



def make(env_id: str, **env_kwargs):
    """A JAX-version of OpenAI's env.make(env_name), built off Gymnax"""
    if env_id not in registered_envs:
        raise ValueError(f"{env_id} is not in registered jaxmarl environments.")

    # 1. MPE PettingZoo Environments
    if env_id == "MPE_simple_v3":
        env = SimpleMPE(**env_kwargs)
    elif env_id == "MPE_simple_tag_v3":
        env = SimpleTagMPE(**env_kwargs)
    elif env_id == "MPE_simple_world_comm_v3":
        env = SimpleWorldCommMPE(**env_kwargs)
    elif env_id == "MPE_simple_spread_v3":
        env = SimpleSpreadMPE(**env_kwargs)
    elif env_id == "MPE_simple_crypto_v3":
        env = SimpleCryptoMPE(**env_kwargs)
    elif env_id == "MPE_simple_speaker_listener_v4":
        env = SimpleSpeakerListenerMPE(**env_kwargs)
    elif env_id == "MPE_simple_push_v3":
        env = SimplePushMPE(**env_kwargs)
    elif env_id == "MPE_simple_adversary_v3":
        env = SimpleAdversaryMPE(**env_kwargs)
    elif env_id == "MPE_simple_reference_v3":
        env = SimpleReferenceMPE(**env_kwargs)
    elif env_id == "MPE_simple_facmac_v1":
        env = SimpleFacmacMPE(**env_kwargs)
    elif env_id == "MPE_simple_facmac_3a_v1":
        env = SimpleFacmacMPE3a(**env_kwargs)
    elif env_id == "MPE_simple_facmac_6a_v1":
        env = SimpleFacmacMPE6a(**env_kwargs)
    elif env_id == "MPE_simple_facmac_9a_v1":
        env = SimpleFacmacMPE9a(**env_kwargs)

    # 2. Switch Riddle
    elif env_id == "switch_riddle":
        env = SwitchRiddle(**env_kwargs)

    # 3. SMAX
    elif env_id == "SMAX":
        env = SMAX(**env_kwargs)
    elif env_id == "HeuristicEnemySMAX":
        env = HeuristicEnemySMAX(**env_kwargs)
    elif env_id == "LearnedPolicyEnemySMAX":
        env = LearnedPolicyEnemySMAX(**env_kwargs)

    # 4. MABrax
    if env_id == "ant_4x2":
        env = Ant(**env_kwargs)
    elif env_id == "halfcheetah_6x1":
        env = HalfCheetah(**env_kwargs)
    elif env_id == "hopper_3x1":
        env = Hopper(**env_kwargs)
    elif env_id == "humanoid_9|8":
        env = Humanoid(**env_kwargs)
    elif env_id == "walker2d_2x3":
        env = Walker2d(**env_kwargs)

    # 5. InTheGrid
    elif env_id == "storm":
        env = InTheGrid(**env_kwargs)
    # 5. InTheGrid
    elif env_id == "storm_2p":
        env = InTheGrid_2p(**env_kwargs)
    elif env_id == "storm_np":
        env = InTheMatrix(**env_kwargs)
    
    # 6. Hanabi
    elif env_id == "hanabi":
        env = Hanabi(**env_kwargs)

    # 7. Overcooked
    elif env_id == "overcooked":
        env = Overcooked(**env_kwargs)
    elif env_id == "overcooked_sliding_window":
        env = OvercookedSlidingWindow(**env_kwargs)

    # 8. Coin Game
    elif env_id == "coin_game":
        env = CoinGame(**env_kwargs)
        
    # 9. JaxNav
    elif env_id == "jaxnav":
        env = JaxNav(**env_kwargs)

    # 8. Coin Game
    elif env_id == "normal_form":
        env = NormalForm(**env_kwargs)

    elif env_id == "extensive_form":
        env = ExtensiveForm(**env_kwargs)

    return env

registered_envs = [
    "MPE_simple_v3",
    "MPE_simple_tag_v3",
    "MPE_simple_world_comm_v3",
    "MPE_simple_spread_v3",
    "MPE_simple_crypto_v3",
    "MPE_simple_speaker_listener_v4",
    "MPE_simple_push_v3",
    "MPE_simple_adversary_v3",
    "MPE_simple_reference_v3",
    "MPE_simple_facmac_v1",
    "MPE_simple_facmac_3a_v1",
    "MPE_simple_facmac_6a_v1",
    "MPE_simple_facmac_9a_v1",
    "switch_riddle",
    "SMAX",
    "HeuristicEnemySMAX",
    "LearnedPolicyEnemySMAX",
    "ant_4x2",
    "halfcheetah_6x1",
    "hopper_3x1",
    "humanoid_9|8",
    "walker2d_2x3",
    "storm",
    "storm_2p",
    "storm_np",
    "hanabi",
    "overcooked",
    "overcooked_sliding_window",
    "coin_game",
<<<<<<< HEAD
    "normal_form",
    "extensive_form"
=======
    "jaxnav",
>>>>>>> 16a8f27f
]<|MERGE_RESOLUTION|>--- conflicted
+++ resolved
@@ -29,12 +29,9 @@
     Overcooked,
     OvercookedSlidingWindow,
     CoinGame,
-<<<<<<< HEAD
     NormalForm,
     ExtensiveForm,
-=======
     JaxNav,
->>>>>>> 16a8f27f
 )
 
 
@@ -162,10 +159,7 @@
     "overcooked",
     "overcooked_sliding_window",
     "coin_game",
-<<<<<<< HEAD
     "normal_form",
     "extensive_form"
-=======
     "jaxnav",
->>>>>>> 16a8f27f
 ]